package org.jetbrains.kotlin.jupyter

import jupyter.kotlin.*
import jupyter.kotlin.KotlinContext
import jupyter.kotlin.KotlinReceiver
import org.jetbrains.kotlin.cli.common.messages.CompilerMessageLocation
import org.jetbrains.kotlin.cli.common.repl.*
import org.jetbrains.kotlin.config.KotlinCompilerVersion
import org.jetbrains.kotlin.jupyter.repl.completion.CompletionResult
import org.jetbrains.kotlin.jupyter.repl.completion.KotlinCompleter
import org.jetbrains.kotlin.jupyter.repl.completion.ErrorsListResponse
import org.jetbrains.kotlin.jupyter.repl.reflect.ContextUpdater
import org.jetbrains.kotlin.jupyter.repl.reflect.lines
import org.jetbrains.kotlin.jupyter.repl.spark.ClassWriter
import java.io.File
import java.net.URLClassLoader
import java.util.*
import java.util.concurrent.locks.ReentrantReadWriteLock
import kotlin.script.dependencies.ScriptContents
import kotlin.script.experimental.api.*
import kotlin.script.experimental.host.withDefaultsFrom
import kotlin.script.experimental.jvm.*
import kotlin.script.experimental.jvmhost.repl.JvmReplCompiler
import kotlin.script.experimental.jvmhost.repl.JvmReplEvaluator

data class EvalResult(val resultValue: Any?)

data class CheckResult(val codeLine: LineId, val isComplete: Boolean = true)

open class ReplException(message: String, cause: Throwable? = null) : Exception(message, cause)

class ReplEvalRuntimeException(val errorResult: ReplEvalResult.Error.Runtime) : ReplException(errorResult.message, errorResult.cause)

class ReplCompilerException(val errorResult: ReplCompileResult.Error) : ReplException(errorResult.message) {
    constructor (checkResult: ReplCheckResult.Error) : this(ReplCompileResult.Error(checkResult.message, checkResult.location))
    constructor (incompleteResult: ReplCompileResult.Incomplete) : this(ReplCompileResult.Error("Incomplete Code", null))
    constructor (checkResult: ReplEvalResult.Error.CompileTime) : this(ReplCompileResult.Error(checkResult.message, checkResult.location))
    constructor (incompleteResult: ReplEvalResult.Incomplete) : this(ReplCompileResult.Error("Incomplete Code", null))
    constructor (historyMismatchResult: ReplEvalResult.HistoryMismatch) : this(ReplCompileResult.Error("History Mismatch", CompilerMessageLocation.create(null, historyMismatchResult.lineNo, 0, null)))
    constructor (message: String) : this(ReplCompileResult.Error(message, null))
}

enum class ExecutedCodeLogging {
    Off,
    All,
    Generated
}

interface ReplOptions {
    var trackClasspath: Boolean

    var executedCodeLogging: ExecutedCodeLogging

    var writeCompiledClasses: Boolean

    var outputConfig: OutputConfig
}

typealias MethodName = String
typealias TypeName = String
typealias Code = String
typealias FieldName = String

interface ReplForJupyter {
    fun eval(code: Code, displayHandler: ((Any) -> Unit)? = null, jupyterId: Int = -1): EvalResult

    fun checkComplete(executionNumber: Long, code: Code): CheckResult

    suspend fun complete(code: String, cursor: Int): CompletionResult

    suspend fun listErrors(code: String): LightErrorsList

    val currentClasspath: Collection<String> get

    val resolverConfig: ResolverConfig? get

    var outputConfig: OutputConfig get
}

class ReplForJupyterImpl(val scriptClasspath: List<File> = emptyList(),
                         override val resolverConfig: ResolverConfig? = null, vararg scriptReceivers: Any) : ReplForJupyter, ReplOptions, KotlinKernelHost {

    var outputConfigImpl = OutputConfig()

    override var outputConfig
        get() = outputConfigImpl
        set(value) {
            // reuse output config instance, because it is already passed to CapturingOutputStream and stream parameters should be updated immediately
            outputConfigImpl.update(value)
        }

    override var trackClasspath: Boolean = false

    override var executedCodeLogging: ExecutedCodeLogging = ExecutedCodeLogging.Off

    var classWriter: ClassWriter? = null

    override var writeCompiledClasses: Boolean
        get() = classWriter != null
        set(value) {
            if (!value) classWriter = null
            else {
                val cw = ClassWriter()
                System.setProperty("spark.repl.class.outputDir", cw.outputDir.toString())
                classWriter = cw
            }
        }

    private val resolver = JupyterScriptDependenciesResolver(resolverConfig)

    private val typeRenderers = mutableMapOf<String, String>()

    private val initCellCodes = mutableListOf<String>()

    private fun renderResult(value: Any?, replId: Int): Any? {
        if (value == null) return null
        val code = typeRenderers[value.javaClass.canonicalName]?.replace("\$it", "res$replId")
                ?: return value
        val result = doEval(code)
        return renderResult(result.value, result.replId)
    }

    data class PreprocessingResult(val code: Code, val initCodes: List<Code>, val initCellCodes: List<Code>, val typeRenderers: List<TypeHandler>)

    fun preprocessCode(code: String): PreprocessingResult {

        val processedMagics = magics.processMagics(code)

        val initCodes = mutableListOf<Code>()
        val initCellCodes = mutableListOf<Code>()
        val typeRenderers = mutableListOf<TypeHandler>()
        val typeConverters = mutableListOf<TypeHandler>()
        val annotations = mutableListOf<TypeHandler>()

        processedMagics.libraries.forEach {
            val builder = StringBuilder()
            it.repositories.forEach { builder.appendln("@file:Repository(\"$it\")") }
            it.dependencies.forEach { builder.appendln("@file:DependsOn(\"$it\")") }
            it.imports.forEach { builder.appendln("import $it") }
            if (builder.isNotBlank())
                initCodes.add(builder.toString())
            typeRenderers.addAll(it.renderers)
            typeConverters.addAll(it.converters)
            annotations.addAll(it.annotations)
            it.init.forEach {

                // Library init code may contain other magics, so we process them recursively
                val preprocessed = preprocessCode(it)
                initCodes.addAll(preprocessed.initCodes)
                typeRenderers.addAll(preprocessed.typeRenderers)
                initCellCodes.addAll(preprocessed.initCellCodes)
                if (preprocessed.code.isNotBlank())
                    initCodes.add(preprocessed.code)
            }
        }

        val declarations = (typeConverters.map { typeProvidersProcessor.register(it) } + annotations.map { annotationsProcessor.register(it) })
                .joinToString("\n")
        if (declarations.isNotBlank()) {
            initCodes.add(declarations)
        }

        return PreprocessingResult(processedMagics.code, initCodes, initCellCodes, typeRenderers)
    }

    private val ctx = KotlinContext()

    private val receivers: List<Any> = listOf<Any>(KotlinReceiver(ctx)) + scriptReceivers

    val magics = MagicsProcessor(this, LibrariesProcessor(resolverConfig?.libraries))

    private fun configureMavenDepsOnAnnotations(context: ScriptConfigurationRefinementContext): ResultWithDiagnostics<ScriptCompilationConfiguration> {
        val annotations = context.collectedData?.get(ScriptCollectedData.foundAnnotations)?.takeIf { it.isNotEmpty() }
                ?: return context.compilationConfiguration.asSuccess()
        val scriptContents = object : ScriptContents {
            override val annotations: Iterable<Annotation> = annotations
            override val file: File? = null
            override val text: CharSequence? = null
        }
        return try {
            resolver.resolveFromAnnotations(scriptContents)
                    .onSuccess { classpath ->
                        context.compilationConfiguration
                                .let { if (classpath.isEmpty()) it else it.withUpdatedClasspath(classpath) }
                                .asSuccess()
                    }
        } catch (e: Throwable) {
            ResultWithDiagnostics.Failure(e.asDiagnostics(path = context.script.locationId))
        }
    }

    private val compilerConfiguration by lazy {
        ScriptCompilationConfiguration {
            hostConfiguration.update { it.withDefaultsFrom(defaultJvmScriptingHostConfiguration) }
            baseClass.put(KotlinType(ScriptTemplateWithDisplayHelpers::class))
            fileExtension.put("jupyter.kts")
            defaultImports(DependsOn::class, Repository::class, ScriptTemplateWithDisplayHelpers::class, KotlinReceiver::class)
            jvm {
                updateClasspath(scriptClasspath)
            }
            refineConfiguration {
                onAnnotations(DependsOn::class, Repository::class, handler = { configureMavenDepsOnAnnotations(it) })
            }

            implicitReceivers.invoke(receivers.map { KotlinType(it.javaClass.canonicalName) })

            compilerOptions.invoke(listOf("-jvm-target", "1.8"))
        }
    }

    val ScriptCompilationConfiguration.classpath
        get() = this[ScriptCompilationConfiguration.dependencies]
                ?.filterIsInstance<JvmDependency>()
                ?.flatMap { it.classpath }
                .orEmpty()

    override val currentClasspath = mutableSetOf<String>().also { it.addAll(compilerConfiguration.classpath.map { it.canonicalPath }) }

    private class FilteringClassLoader(parent: ClassLoader, val includeFilter: (String) -> Boolean) : ClassLoader(parent) {
        override fun loadClass(name: String?, resolve: Boolean): Class<*> {
            val c = if (name != null && includeFilter(name))
                parent.loadClass(name)
            else parent.parent.loadClass(name)
            if (resolve)
                resolveClass(c)
            return c
        }
    }

    private val evaluatorConfiguration = ScriptEvaluationConfiguration {
        implicitReceivers.invoke(v = receivers)
        jvm {
            val filteringClassLoader = FilteringClassLoader(ClassLoader.getSystemClassLoader()) {
                it.startsWith("jupyter.kotlin.") || it.startsWith("kotlin.") || (it.startsWith("org.jetbrains.kotlin.") && !it.startsWith("org.jetbrains.kotlin.jupyter."))
            }
            val scriptClassloader = URLClassLoader(scriptClasspath.map { it.toURI().toURL() }.toTypedArray(), filteringClassLoader)
            baseClassLoader(scriptClassloader)
        }
        constructorArgs()
    }

    private var executionCounter = 0

    private val compiler: ReplCompilerWithCompletion by lazy {
        JvmReplCompiler(compilerConfiguration)
    }

    private val evaluator: ReplEvaluator by lazy {
        JvmReplEvaluator(evaluatorConfiguration)
    }

    private val stateLock = ReentrantReadWriteLock()

    private val compilerState = compiler.createState(stateLock)

    private val evaluatorState = evaluator.createState(stateLock)

    private val state = AggregatedReplStageState(compilerState, evaluatorState, stateLock)

    private val completer = KotlinCompleter()

    private val contextUpdater = ContextUpdater(state, ctx)

    private val typeProvidersProcessor: TypeProvidersProcessor = TypeProvidersProcessorImpl(contextUpdater)

    private val annotationsProcessor: AnnotationsProcessor = AnnotationsProcessorImpl(contextUpdater)

    private var currentDisplayHandler: ((Any) -> Unit)? = null

    private val scheduledExecutions = LinkedList<Code>()

    override fun checkComplete(executionNumber: Long, code: String): CheckResult {
        val codeLine = ReplCodeLine(executionNumber.toInt(), 0, code)
        return when (val result = compiler.check(compilerState, codeLine)) {
            is ReplCheckResult.Error -> throw ReplCompilerException(result)
            is ReplCheckResult.Ok -> CheckResult(LineId(codeLine), true)
            is ReplCheckResult.Incomplete -> CheckResult(LineId(codeLine), false)
            else -> throw IllegalStateException("Unknown check result type ${result}")
        }
    }

    init {
        // TODO: to be removed after investigation of https://github.com/kotlin/kotlin-jupyter/issues/24
        doEval("1")
    }

    private fun executeInitCellCode() = initCellCodes.forEach(::evalNoReturn)

    private fun executeInitCode(p: PreprocessingResult) = p.initCodes.forEach(::evalNoReturn)

    private fun executeScheduledCode() {
        while (scheduledExecutions.isNotEmpty()) {
            val code = scheduledExecutions.pop()
            if (executedCodeLogging == ExecutedCodeLogging.Generated)
                println(code)
            evalNoReturn(code)
        }
    }

    private fun processVariablesConversion() {
        var iteration = 0
        do {
            if (iteration++ > 10) {
                log.error("Execution loop in type providers processing")
                break
            }
            val codes = typeProvidersProcessor.process()
            codes.forEach {
                if (executedCodeLogging == ExecutedCodeLogging.Generated)
                    println(it)
                evalNoReturn(it)
            }
        } while (codes.isNotEmpty())
    }

    private fun processAnnotations(replLine: Any?) {
        if (replLine == null) return
        log.catchAll {
            annotationsProcessor.process(replLine)
        }?.forEach {
            if (executedCodeLogging == ExecutedCodeLogging.Generated)
                println(it)
            evalNoReturn(it)
        }
    }

    fun registerNewLibraries(p: PreprocessingResult) {
        p.initCellCodes.filter { !initCellCodes.contains(it) }.let(initCellCodes::addAll)
        typeRenderers.putAll(p.typeRenderers.map { it.className to it.code })
    }

    private fun lastReplLine() = state.lines[0]

    override fun eval(code: String, displayHandler: ((Any) -> Unit)?, jupyterId: Int): EvalResult {
        synchronized(this) {
            try {

                currentDisplayHandler = displayHandler

                executeInitCellCode()

                val preprocessed = preprocessCode(code)

                executeInitCode(preprocessed)

                var result: Any? = null
                var replId = -1
                var replLine: Any? = null

                if (preprocessed.code.isNotBlank()) {
                    doEval(preprocessed.code).let {
                        result = it.value
                        replId = it.replId
                    }
                    replLine = lastReplLine()
                }

                processAnnotations(replLine)

                executeScheduledCode()

                registerNewLibraries(preprocessed)

                processVariablesConversion()

                executeScheduledCode()

                updateOutputList(jupyterId, result)

                updateClasspath()

                result = renderResult(result, replId)

                return EvalResult(result)

            } finally {
                currentDisplayHandler = null
                scheduledExecutions.clear()
            }
        }
    }

    private fun updateOutputList(jupyterId: Int, result: Any?) {
        if (jupyterId >= 0) {
            while (ReplOutputs.count() <= jupyterId) ReplOutputs.add(null)
            ReplOutputs[jupyterId] = result
        }
    }

    private fun updateClasspath() {
        val resolvedClasspath = resolver.popAddedClasspath().map { it.canonicalPath }
        if (resolvedClasspath.isNotEmpty()) {

            val newClasspath = resolvedClasspath.filter { !currentClasspath.contains(it) }
            val oldClasspath = resolvedClasspath.filter { currentClasspath.contains(it) }
            currentClasspath.addAll(newClasspath)
            if (trackClasspath) {
                val sb = StringBuilder()
                if (newClasspath.count() > 0) {
                    sb.appendln("${newClasspath.count()} new paths were added to classpath:")
                    newClasspath.sortedBy { it }.forEach { sb.appendln(it) }
                }
                if (oldClasspath.count() > 0) {
                    sb.appendln("${oldClasspath.count()} resolved paths were already in classpath:")
                    oldClasspath.sortedBy { it }.forEach { sb.appendln(it) }
                }
                sb.appendln("Current classpath size: ${currentClasspath.count()}")
                println(sb.toString())
            }
        }
    }

    private val completionQueue = LockQueue<CompletionArgs>()
    override suspend fun complete(code: String, cursor: Int): CompletionResult = doWithLock(CompletionArgs(code, cursor), completionQueue, CompletionResult.Empty(code, cursor)) {
        completer.complete(compiler, compilerState, code, executionCounter++, cursor)
    }

    private val listErrorsQueue = LockQueue<ListErrorsArgs>()
<<<<<<< HEAD
    override suspend fun listErrors(code: String): LightErrorsList = doWithLock(ListErrorsArgs(code), listErrorsQueue, LightErrorsList()) {
=======
    fun listErrors(code: String): ErrorsListResponse = doWithLock(ListErrorsArgs(code), listErrorsQueue, ErrorsListResponse(code)) {
>>>>>>> 92a1cb62
        val codeLine = ReplCodeLine(executionCounter++, 0, code)
        val errorsList = compiler.listErrors(compilerState, codeLine)
        ErrorsListResponse(code, errorsList)
    }

    private fun <T, R> doWithLock(args: T, queue: LockQueue<T>, default: R, action: (T) -> R): R {
        queue.add(args)

        synchronized(this) {
            val lastArgs = queue.get()
            if (lastArgs != args)
                return default

            return action(args)
        }
    }

    private fun evalNoReturn(code: String) {
        doEval(code)
        processAnnotations(lastReplLine())
    }

    private data class InternalEvalResult(val value: Any?, val replId: Int)

    private data class CompletionArgs(val code: String, val cursor: Int)
    private data class ListErrorsArgs(val code: String)

    private class LockQueue<T> {
        private var args: T? = null

        fun add(args: T) {
            synchronized(this) {
                this.args = args
            }
        }

        fun get(): T {
            return args!!
        }
    }

    private fun doEval(code: String): InternalEvalResult {
        if (executedCodeLogging == ExecutedCodeLogging.All)
            println(code)
        val id = executionCounter++
        val codeLine = ReplCodeLine(id, 0, code)
        when (val compileResult = compiler.compile(compilerState, codeLine)) {
            is ReplCompileResult.CompiledClasses -> {
                classWriter?.writeClasses(compileResult)
                val scriptArgs = ScriptArgsWithTypes(arrayOf(this), arrayOf(KotlinKernelHost::class))
                val result = evaluator.eval(evaluatorState, compileResult, scriptArgs)
                contextUpdater.update()
                return when (result) {
                    is ReplEvalResult.Error.CompileTime -> throw ReplCompilerException(result)
                    is ReplEvalResult.Error.Runtime -> throw ReplEvalRuntimeException(result)
                    is ReplEvalResult.Incomplete -> throw ReplCompilerException(result)
                    is ReplEvalResult.HistoryMismatch -> throw ReplCompilerException(result)
                    is ReplEvalResult.UnitResult -> {
                        InternalEvalResult(Unit, id)
                    }
                    is ReplEvalResult.ValueResult -> {
                        InternalEvalResult(result.value, id)
                    }
                    else -> throw IllegalStateException("Unknown eval result type ${this}")
                }
            }
            is ReplCompileResult.Error -> throw ReplCompilerException(compileResult)
            is ReplCompileResult.Incomplete -> throw ReplCompilerException(compileResult)
        }
    }

    init {
        log.info("Starting kotlin REPL engine. Compiler version: ${KotlinCompilerVersion.VERSION}")
        log.info("Classpath used in script: ${scriptClasspath}")
    }

    override fun display(value: Any) {
        currentDisplayHandler?.invoke(value)
    }

    override fun scheduleExecution(code: String) {
        scheduledExecutions.add(code)
    }
}
<|MERGE_RESOLUTION|>--- conflicted
+++ resolved
@@ -416,11 +416,7 @@
     }
 
     private val listErrorsQueue = LockQueue<ListErrorsArgs>()
-<<<<<<< HEAD
-    override suspend fun listErrors(code: String): LightErrorsList = doWithLock(ListErrorsArgs(code), listErrorsQueue, LightErrorsList()) {
-=======
-    fun listErrors(code: String): ErrorsListResponse = doWithLock(ListErrorsArgs(code), listErrorsQueue, ErrorsListResponse(code)) {
->>>>>>> 92a1cb62
+    override suspend fun listErrors(code: String): ErrorsListResponse = doWithLock(ListErrorsArgs(code), listErrorsQueue, ErrorsListResponse(code)) {
         val codeLine = ReplCodeLine(executionCounter++, 0, code)
         val errorsList = compiler.listErrors(compilerState, codeLine)
         ErrorsListResponse(code, errorsList)
