--- conflicted
+++ resolved
@@ -1,8 +1,8 @@
 package org.jetbrains.kotlin.jupyter
 
 import jupyter.kotlin.*
-import jupyter.kotlin.completion.KotlinContext
-import jupyter.kotlin.completion.KotlinReceiver
+import jupyter.kotlin.KotlinContext
+import jupyter.kotlin.KotlinReceiver
 import org.jetbrains.kotlin.cli.common.messages.CompilerMessageLocation
 import org.jetbrains.kotlin.cli.common.repl.*
 import org.jetbrains.kotlin.config.KotlinCompilerVersion
@@ -266,23 +266,13 @@
 
     private val state = AggregatedReplStageState(compilerState, evaluatorState, stateLock)
 
-<<<<<<< HEAD
     private val completer = KotlinCompleter()
 
-    private val ctx = KotlinContext()
-=======
     private val contextUpdater = ContextUpdater(state, ctx)
->>>>>>> 8c95593d
 
     private val typeProvidersProcessor: TypeProvidersProcessor = TypeProvidersProcessorImpl(contextUpdater)
 
-<<<<<<< HEAD
-    var trackClasspath: Boolean = false
-=======
     private val annotationsProcessor: AnnotationsProcessor = AnnotationsProcessorImpl(contextUpdater)
-
-    private val completer = KotlinCompleter(ctx)
->>>>>>> 8c95593d
 
     private var currentDisplayHandler: ((Any) -> Unit)? = null
 
@@ -399,13 +389,12 @@
         }
     }
 
-<<<<<<< HEAD
-    fun complete(code: String, cursor: Int): CompletionResult {
+    override fun complete(code: String, cursor: Int): CompletionResult {
         val id = executionCounter++
         val codeLine = ReplCodeLine(id, 0, code)
         return completer.complete(compiler, compilerState, codeLine, cursor)
     }
-=======
+
     private fun updateOutputList(jupyterId: Int, result: Any?) {
         if (jupyterId >= 0) {
             while (ReplOutputs.count() <= jupyterId) ReplOutputs.add(null)
@@ -435,9 +424,6 @@
             }
         }
     }
-
-    override fun complete(code: String, cursor: Int): CompletionResult = completer.complete(code, cursor)
->>>>>>> 8c95593d
 
     private data class InternalEvalResult(val value: Any?, val replId: Int)
 
